--- conflicted
+++ resolved
@@ -2,6 +2,7 @@
 use crate::remapper::*;
 use anyhow::{Context, Result};
 use std::path::PathBuf;
+use std::time::Duration;
 use structopt::StructOpt;
 
 mod deviceinfo;
@@ -75,13 +76,8 @@
                 config_file.display()
             ))?;
 
-<<<<<<< HEAD
-            log::error!("Short delay: release any keys now!");
+            log::warn!("Short delay: release any keys now!");
             std::thread::sleep(Duration::from_secs_f64(delay));
-=======
-            log::warn!("Short delay: release any keys now!");
-            std::thread::sleep(Duration::new(2, 0));
->>>>>>> e33ee41c
 
             let device_info = deviceinfo::DeviceInfo::with_name(
                 &mapping_config.device_name,
